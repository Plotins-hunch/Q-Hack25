import os
import json
import pandas as pd
import numpy as np
import torch
from transformers import AutoTokenizer, AutoModelForSequenceClassification
import nltk
import re
import sys

try:
    from nltk.sentiment.vader import SentimentIntensityAnalyzer
except ImportError:
    print("Vader not available")

# Function to load the JSON data
def get_json(data_or_path):
    """
    Accepts either a JSON filename (str) or a JSON dictionary (dict).
    Returns the parsed JSON dictionary or an empty dict on failure.
    """
    if isinstance(data_or_path, dict):
        return data_or_path
    elif isinstance(data_or_path, str):
        try:
            with open(data_or_path, 'r') as file:
                return json.load(file)
        except Exception as e:
            print(f"❌ Error loading JSON file '{data_or_path}': {e}")
    else:
        print("❌ Invalid input: must be a filename (str) or a dictionary.")

    return {}


# Function to load all CSV data
def _load_all_csv_data():
    csv_dir = "resources"
    csv_files = {
        'countries': 'countries.csv',
        'degrees': 'degrees.csv',
        'fortune500': 'fortune500.csv',
        'funding': 'funding.csv',
        'hardest_companies': 'hardest_companies.csv',
        'industries': 'industries.csv',
        'investors': 'investors.csv',
        'productstages': 'productstages.csv',
        'universities': 'universities.csv'
    }

    data = {}
    for key, filename in csv_files.items():
        try:
            filepath = os.path.join(csv_dir, filename)
            if key == 'countries':
                data[key] = pd.read_csv(filepath, sep=';', encoding='utf-8')
            else:
                data[key] = pd.read_csv(filepath, sep=';', encoding='utf-8')
        except Exception as e:
            print(f"Error loading {filename}: {e}")
            data[key] = pd.DataFrame()

    return data


# Initialize NLTK for VADER
def initialize_nltk():
    try:
        nltk.download('vader_lexicon', quiet=True)
        return True
    except Exception as e:
        print(f"Error downloading NLTK resources: {e}")
        return False


# FinBERT sentiment analysis class
class FinBERT:
    def __init__(self):
        try:
            # Load FinBERT model and tokenizer
            self.tokenizer = AutoTokenizer.from_pretrained("ProsusAI/finbert")
            self.model = AutoModelForSequenceClassification.from_pretrained("ProsusAI/finbert")
            self.labels = ["negative", "neutral", "positive"]
            self.initialized = True
        except Exception as e:
            print(f"Error initializing FinBERT: {e}")
            self.initialized = False

    def sentiment(self, text):
        if not self.initialized or not text or not isinstance(text, str):
            return 0.5

        try:
            # Truncate text if it's too long
            max_length = self.tokenizer.model_max_length
            if len(text) > max_length:
                text = text[:max_length]

            # Tokenize and get sentiment
            inputs = self.tokenizer(text, return_tensors="pt", padding=True, truncation=True)
            with torch.no_grad():
                outputs = self.model(**inputs)

            # Get probabilities with softmax
            probabilities = torch.nn.functional.softmax(outputs.logits, dim=1)

            # Calculate sentiment score (positive - negative + neutral/2)
            neg_score = probabilities[0][0].item()
            neu_score = probabilities[0][1].item()
            pos_score = probabilities[0][2].item()

            # Convert to 0-1 scale (0 = negative, 1 = positive)
            sentiment_score = pos_score - neg_score + (neu_score / 2)
            normalized_score = (sentiment_score + 1) / 2  # Convert from [-1,1] to [0,1]

            return max(0.0, min(1.0, normalized_score))  # Clamp between 0 and 1

        except Exception as e:
            print(f"Error analyzing sentiment with FinBERT: {e}")
            return 0.5


# FinBERT sentiment function
def finbert_sentiment(text):
    # Lazily initialize the model
    if not hasattr(finbert_sentiment, "model"):
        try:
            finbert_sentiment.model = FinBERT()
        except Exception as e:
            print(f"Failed to initialize FinBERT: {e}")
            # Fallback to simple sentiment
            positive_words = ['innovative', 'growth', 'profitable', 'success', 'strong',
                              'efficient', 'strategic', 'favorable', 'positive', 'excellent']
            negative_words = ['risky', 'failure', 'loss', 'weak', 'inefficient',
                              'declining', 'unfavorable', 'negative', 'poor']

            if not text or not isinstance(text, str):
                return 0.5

            text = text.lower()
            pos_count = sum(1 for word in positive_words if word in text)
            neg_count = sum(1 for word in negative_words if word in text)
            total = pos_count + neg_count
            if total == 0:
                return 0.5
            return (pos_count / total) * 0.8 + 0.2

    # Use the model
    if hasattr(finbert_sentiment, "model") and finbert_sentiment.model.initialized:
        return finbert_sentiment.model.sentiment(text)
    else:
        # Fallback simple sentiment
        if not text or not isinstance(text, str):
            return 0.5

        positive_words = ['innovative', 'growth', 'profitable', 'success', 'strong',
                          'efficient', 'strategic', 'favorable', 'positive', 'excellent']
        negative_words = ['risky', 'failure', 'loss', 'weak', 'inefficient',
                          'declining', 'unfavorable', 'negative', 'poor']

        text = text.lower()
        pos_count = sum(1 for word in positive_words if word in text)
        neg_count = sum(1 for word in negative_words if word in text)
        total = pos_count + neg_count
        if total == 0:
            return 0.5
        return (pos_count / total) * 0.8 + 0.2


# Convert numeric values to scores
def convert_to_score(value, min_val=0, max_val=100, default=50):
    if value is None or not isinstance(value, (int, float, str)):
        return default

    if isinstance(value, str):
        # Try to extract numeric value from strings like "$10 million"
        number_pattern = r"[+-]?\d*\.?\d+"
        matches = re.findall(number_pattern, value)
        if matches:
            value = float(matches[0])
        else:
            return default

    # Normalize to 0-100 scale
    score = ((value - min_val) / (max_val - min_val)) * 100
    return max(0, min(100, score))


# 7. Modify the age evaluation function to better value founders in their 30s-40s
def eval_founder_age(founder_age):
    if founder_age is None:
        return 60  # Increased default from 50

    try:
        age = int(founder_age)
        if 25 <= age <= 35:  # Broader prime range
            return 100
        elif 35 < age <= 45:  # Value experience more
            return 90  # Increased from 80
        elif 45 < age <= 55:  # Value experience more
            return 80  # Increased from 60
        elif 20 <= age < 25:  # Very young founders
            return 70  # New category
        else:
            return 60  # Increased from 40
    except:
        return 60  # Increased default from 50


# Evaluate founder network strength
def eval_founder_network_strength(founder_network_strength):
    if founder_network_strength is None:
        return 50

    try:
        strength = int(founder_network_strength)
        return convert_to_score(strength, 0, 1000)
    except:
        return 50


# 2. Improve the Team evaluation for known unicorns
def evaluate_team(input_json, input_csvs):
    team_score = 0
    factors = 0

    # Initialize VADER for sentiment analysis
    try:
        vader = SentimentIntensityAnalyzer()
    except Exception as e:
        print(f"VADER not available: {e}. Using simplified sentiment.")
        vader = None

    # Process founders
    founders = input_json.get('team', {}).get('founders', [])

    # Founder count (2-3 is good)
    founder_count = len(founders)
    if founder_count == 0:
        founder_count_score = 0
    elif founder_count == 1:
        founder_count_score = 65  # Increased from 60
    elif 2 <= founder_count <= 3:
        founder_count_score = 100
    else:
        founder_count_score = 80  # Increased from 70
    team_score += founder_count_score
    factors += 1

    # Process each founder
    for founder in founders:
        # Background check - give higher score by default
        background = founder.get('background', '')
        background_score = 60  # Increased default from 50
        if background:
            found_industry = False
            for industry in input_csvs['industries']['keyword']:
                if str(industry).lower() in background.lower():
                    found_industry = True
                    break
            background_score = 95 if found_industry else 60  # Increased both values
        team_score += background_score
        factors += 1

        # University check - improved scoring
        university = founder.get('university', '')
        university_score = 60  # Increased default from 50
        if university:
            for uni in input_csvs['universities']['institution']:
                if str(uni).lower() in university.lower():
                    university_score = 95  # Increased from 90
                    break
        team_score += university_score
        factors += 1

        # Degree check - improved scoring
        degree = founder.get('degree', '')
        degree_score = 60  # Increased default from 50
        if degree:
            for deg in input_csvs['degrees']['full_name']:
                if str(deg).lower() in degree.lower():
                    degree_score = 95  # Increased from 90
                    break
        team_score += degree_score
        factors += 1

        # Network strength - keep as is
        network_strength = founder.get('network_strength')
        network_score = eval_founder_network_strength(network_strength)
        team_score += network_score
        factors += 1

        # Age check - adjusted to value experience more
        age = founder.get('age')
        age_score = eval_founder_age(age)
        team_score += age_score
        factors += 1

        # Previous employments - improved scoring
        employments = founder.get('previous_employments', [])
        employment_score = 60  # Increased default from 50
        if employments:
            hardest_companies = set(input_csvs['hardest_companies']['company'].str.lower())
            emp_years = 0
            premium_company = False

            for emp in employments:
                company = emp.get('company', '').lower()

                # Check if in hard companies list
                if company in hardest_companies:
                    premium_company = True
                    emp_years += 3  # Give extra weight to premium companies

                # Estimate years (simplified)
                start = emp.get('start', '')
                end = emp.get('end', '')
                if start and end and 'present' not in end.lower():
                    try:
                        start_year = int(re.search(r'\d{4}', start).group())
                        end_year = int(re.search(r'\d{4}', end).group())
                        emp_years += (end_year - start_year)
                    except:
                        emp_years += 1
                else:
                    emp_years += 2  # Default for ongoing employment

            if emp_years >= 10:
                employment_score = 100 if premium_company else 95
            elif emp_years >= 5:
                employment_score = 90 if premium_company else 80
            else:
                employment_score = 75 if premium_company else 65

        team_score += employment_score
        factors += 1

    # Avoid division by zero
    if factors == 0:
        return 60  # Increased default from 50

    final_score = round(team_score / factors)

    # Apply a slight boost for complete team data
    if len(founders) >= 2 and factors > 5:
        final_score = min(100, final_score + 5)

    return final_score


# 3. Adjust market evaluation to better reflect market potential
def evaluate_market(input_json, input_csvs):
    market_data = input_json.get('market', {})
    market_score = 0
    factors = 0

    # TAM (Total Addressable Market) - adjusted scaling
    tam = market_data.get('TAM', '')
    tam_score = 60  # Increased default from 50
    if tam:
        # Extract numeric value from string like "$27 billion"
        number_pattern = r"[+-]?\d*\.?\d+"
        matches = re.findall(number_pattern, tam)
        if matches:
            value = float(matches[0])
            tam_score = convert_to_score(value, 0, 100)

            # Adjust for billion/million - increased multipliers
            if 'billion' in tam.lower():
                tam_score = min(100, tam_score * 1.8)  # Increased from 1.5
            elif 'million' in tam.lower():
                tam_score = tam_score * 0.9  # Increased from 0.8
    market_score += tam_score
    factors += 1

    # Growth rate - give higher importance
    growth_rate = market_data.get('growth_rate', '')
    growth_score = 60  # Increased default from 50
    if growth_rate:
        try:
            value = float(growth_rate)
            growth_score = convert_to_score(value, 0, 20)
            # Apply exponential scaling for high growth markets
            if value > 10:
                growth_score = min(100, growth_score * 1.5)
        except:
            pass
    # Add higher weight to growth rate
    market_score += growth_score * 1.5
    factors += 1.5  # Adjusted factor weight

    if factors == 0:
        return 60  # Increased default from 50

    return round(market_score / factors)


# 5. Improve evaluation of Product to better weight tangible features
def evaluate_product(input_json, input_csvs):
    product_data = input_json.get('product', {})
    product_score = 0
    factors = 0

    # Product stage - give higher weight
    stage = product_data.get('stage', '')
    stage_score = 60  # Increased default from 50
    if stage:
        for index, row in input_csvs['productstages'].iterrows():
            if str(row['stage']).lower() in stage.lower():
                try:
                    stage_score = float(row['score'])
                    # Give bonus for later stage products
                    if stage_score > 70:
                        stage_score = min(100, stage_score + 5)
                except:
                    pass
                break
    product_score += stage_score * 1.2  # Higher weight for product stage
    factors += 1.2

    # USP (Unique Selling Proposition)
    usp = product_data.get('USP', '')
    usp_score = 60  # Increased default from 50
    if usp:
        usp_score = finbert_sentiment(usp) * 100
    product_score += usp_score
    factors += 1

    # Customer acquisition
    acquisition = product_data.get('customer_acquisition', '')
    acquisition_score = 60  # Increased default from 50
    if acquisition:
        acquisition_score = finbert_sentiment(acquisition) * 100
    product_score += acquisition_score
    factors += 1

    if factors == 0:
        return 60  # Increased default from 50

    return round(product_score / factors)


# VADER wrapper class for sentiment analysis
class VADERSentiment:
    def __init__(self):
        try:
            self.analyzer = SentimentIntensityAnalyzer()
            self.initialized = True
        except Exception as e:
            print(f"Error initializing VADER: {e}")
            self.initialized = False

    def sentiment(self, text):
        if not self.initialized or not text or not isinstance(text, str):
            return 0.0

        try:
            sentiment_scores = self.analyzer.polarity_scores(text)
            # Return compound score normalized to 0-1 range
            return (sentiment_scores['compound'] + 1) / 2
        except Exception as e:
            print(f"Error analyzing sentiment with VADER: {e}")
            return 0.5


# Get VADER analyzer (singleton pattern)
def get_vader_analyzer():
    if not hasattr(get_vader_analyzer, "instance"):
        get_vader_analyzer.instance = VADERSentiment()
    return get_vader_analyzer.instance


# 6. Modify traction metrics evaluation to better recognize early signs of success
def evaluate_traction(input_json, input_csvs):
    traction_data = input_json.get('traction', {})
    traction_score = 0
    factors = 0

    # Get VADER analyzer
    vader = get_vader_analyzer()

    # User growth - give higher weight
    user_growth = traction_data.get('user_growth', '')
    growth_score = 60  # Increased default from 50
    if user_growth:
        growth_score = finbert_sentiment(user_growth) * 100
        # Give extra weight to positive user growth signals
        if growth_score > 70:
            growth_score = min(100, growth_score + 10)
    traction_score += growth_score * 1.3  # Higher weight for user growth
    factors += 1.3

    # User engagement
    engagement = traction_data.get('engagement', '')
    engagement_score = 60  # Increased default from 50
    if engagement and vader.initialized:
        engagement_score = vader.sentiment(engagement) * 100
    elif engagement:
        engagement_score = finbert_sentiment(engagement) * 100
    traction_score += engagement_score
    factors += 1

    # Google trend score - higher importance
    trend_score = traction_data.get('google_trend_score', 0)
    trend_quality = 50
    if trend_score == 100:
        trend_quality = 100
    elif trend_score > 0:
        trend_quality = 50 + (trend_score / 2)
        # Give bonus for notable trend scores
        if trend_score > 50:
            trend_quality = min(100, trend_quality + 10)
    traction_score += trend_quality * 1.2  # Higher weight
    factors += 1.2

    if factors == 0:
        return 60  # Increased default from 50

    return round(traction_score / factors)


# Evaluate funding metrics
def evaluate_funding(input_json, input_csvs):
    funding_data = input_json.get('funding', {})
    funding_score = 0
    factors = 0

    # Get VADER analyzer
    vader = get_vader_analyzer()

    # Funding stage
    stage = funding_data.get('stage', '')
    stage_score = 50
    if stage:
        for index, row in input_csvs['funding'].iterrows():
            if str(row['stage']).lower() in stage.lower():
                try:
                    stage_score = float(row['score'])
                except:
                    stage_score = float(row['stage_level']) * 20
                break
    funding_score += stage_score
    factors += 1

    # Funding amount
    amount = funding_data.get('amount', '')
    amount_score = 50
    if amount:
        number_pattern = r"[+-]?\d*\.?\d+"
        matches = re.findall(number_pattern, amount)
        if matches:
            value = float(matches[0])
            amount_score = convert_to_score(value, 0, 50)

            if 'billion' in amount.lower():
                amount_score = 100
            elif 'million' in amount.lower():
                amount_score = min(100, amount_score * 1.5)
    funding_score += amount_score
    factors += 1

    # Cap table strength
    cap_table = funding_data.get('cap_table_strength', '')
    cap_score = 50
    if cap_table:
        # Combine FinBERT and VADER
        finbert_score = finbert_sentiment(cap_table) * 100

        if vader.initialized:
            vader_score = vader.sentiment(cap_table) * 100
            cap_score = (vader_score + finbert_score) / 2
        else:
            cap_score = finbert_score
    funding_score += cap_score
    factors += 1

    # Investors
    investors = funding_data.get('investors_on_board', [])
    investor_score = 50

    if investors:
        investor_ranking = 0
        fortune_count = 0

        for investor in investors:
            investor_name = investor.get('name', '')

            # Check if in top investors list
            for index, row in input_csvs['investors'].iterrows():
                if str(row['investor_name']).lower() in investor_name.lower():
                    investor_ranking += 100 - min(99, int(row['investor_rank']))
                    break

            # Check if Fortune 500
            for index, row in input_csvs['fortune500'].iterrows():
                if str(row['name']).lower() in investor_name.lower():
                    fortune_count += 1
                    break

        # Calculate score based on investor quality
        if fortune_count > 0:
            investor_score = 90 + min(10, fortune_count)
        elif investor_ranking > 0:
            investor_score = min(100, 50 + (investor_ranking / 10))
        elif len(investors) > 2:
            investor_score = 70
        elif len(investors) > 0:
            investor_score = 60

    funding_score += investor_score
    factors += 1

    if factors == 0:
        return 50

    return round(funding_score / factors)


# 4. Adjust financial efficiency to be less generous
def evaluate_financial_efficiency(input_json, input_csvs):
    financial_data = input_json.get('financial_efficiency', {})
    financial_score = 0
    factors = 0

    # Burn rate
    burn_rate = financial_data.get('burn_rate', '')
    burn_score = 50
    if burn_rate:
        raw_score = finbert_sentiment(burn_rate) * 100
        # Apply a more realistic curve - scale down high scores
        burn_score = min(90, raw_score * 0.9)
    financial_score += burn_score
    factors += 1

    # CAC vs LTV
    cac_ltv = financial_data.get('CAC_vs_LTV', '')
    cac_score = 50
    if cac_ltv:
        raw_score = finbert_sentiment(cac_ltv) * 100
        # Apply a more realistic curve - scale down high scores
        cac_score = min(90, raw_score * 0.9)
    financial_score += cac_score
    factors += 1

    # Unit economics
    unit_econ = financial_data.get('unit_economics', '')
    unit_score = 50
    if unit_econ:
        raw_score = finbert_sentiment(unit_econ) * 100
        # Apply a more realistic curve - scale down high scores
        unit_score = min(90, raw_score * 0.9)
    financial_score += unit_score
    factors += 1

    if factors == 0:
        return 50

    return round(financial_score / factors)


# Evaluate miscellaneous metrics
def evaluate_miscellaneous(input_json, input_csvs):
    misc_data = input_json.get('miscellaneous', {})
    misc_score = 0
    factors = 0

    # Geographic focus
    geographic = misc_data.get('geographic_focus', '')
    geo_score = 50
    if geographic:
        for index, row in input_csvs['countries'].iterrows():
            country_name = str(row.get('country_name', '')).lower()
            country_long = str(row.get('country_long_name', '')).lower()
            if country_name in geographic.lower() or country_long in geographic.lower():
                # Use corruption score as a proxy for market stability
                try:
                    geo_score = float(row['corruption_score']) if not pd.isna(row['corruption_score']) else 50
                except:
                    geo_score = 70 if 'united states' in geographic.lower() else 50
                break
    misc_score += geo_score
    factors += 1

    # Timing/fad risk
    timing_risk = misc_data.get('timing_fad_risk', '')
    timing_score = 50
    if timing_risk:
        # Invert the sentiment since lower risk is better
        timing_score = 100 - (finbert_sentiment(timing_risk) * 100)
    misc_score += timing_score
    factors += 1

    if factors == 0:
        return 50

    return round(misc_score / factors)


# Calculate overall unicorn score
# Modifications to improve evaluation metrics

# 1. Adjust the weights in calculate_unicorn_score to better reflect the importance of each factor
def calculate_unicorn_score(scores):
    weights = {
<<<<<<< HEAD
        'Team': 0.25,
        'Market': 0.20,
        'Product': 0.15,
        'Traction': 0.15,
        'Funding': 0.10,
        'FinancialEfficiency': 0.10,
        'Miscellaneous': 0.05
=======
        'Team': 0.30,  # Increased from 0.25
        'Market': 0.20,  # Kept the same
        'Product': 0.18,  # Increased from 0.15
        'Traction': 0.15,  # Kept the same
        'Funding': 0.08,  # Decreased from 0.10
        'Financial Efficiency': 0.07,  # Decreased from 0.10
        'Miscellaneous': 0.02  # Decreased from 0.05
>>>>>>> 2ce98111
    }

    weighted_sum = sum(scores[key] * weights[key] for key in weights)

    # Apply a slight curve to push strong startups higher
    if weighted_sum > 60:
        weighted_sum = weighted_sum + (weighted_sum - 60) * 0.15

    return round(weighted_sum)


# Main evaluation function
def evaluate(filename):
    # Initialize NLTK for VADER
    initialize_nltk()

    # Load all CSV data
    csvs = _load_all_csv_data()

    # Load JSON parameters
    jsons = get_json(filename)

    # Print loaded data for debugging
    print(jsons)

    # Calculate all metrics
    metrics = {
        "Team": evaluate_team(jsons, csvs),
        "Market": evaluate_market(jsons, csvs),
        "Product": evaluate_product(jsons, csvs),
        "Traction": evaluate_traction(jsons, csvs),
        "Funding": evaluate_funding(jsons, csvs),
        "FinancialEfficiency": evaluate_financial_efficiency(jsons, csvs),
        "Miscellaneous": evaluate_miscellaneous(jsons, csvs)
    }

    # Calculate unicorn score
    metrics["UnicornScore"] = calculate_unicorn_score(metrics)

    print(metrics)
    return metrics


# Main function
if __name__ == "__main__":
    if len(sys.argv) > 1:
        filename = sys.argv[1]
    else:
        filename = "startup_data.json"  # Default filename

    try:
        result = evaluate(filename)
        print(f"Evaluation complete. Results:")
        print(json.dumps({"metrics": result}, indent=2))

        # Save results to output file
        output_file = filename.replace(".json", "_evaluated.json")

        # Load original JSON to update with metrics
        with open(filename, 'r') as f:
            original_data = json.load(f)

        # Update metrics and save
        original_data["metrics"] = result
        with open(output_file, 'w') as f:
            json.dump(original_data, f, indent=2)

        print(f"Results saved to {output_file}")

    except Exception as e:
        print(f"Error during evaluation: {e}")<|MERGE_RESOLUTION|>--- conflicted
+++ resolved
@@ -4,6 +4,7 @@
 import numpy as np
 import torch
 from transformers import AutoTokenizer, AutoModelForSequenceClassification
+from nltk.sentiment.vader import SentimentIntensityAnalyzer
 import nltk
 import re
 import sys
@@ -14,23 +15,13 @@
     print("Vader not available")
 
 # Function to load the JSON data
-def get_json(data_or_path):
-    """
-    Accepts either a JSON filename (str) or a JSON dictionary (dict).
-    Returns the parsed JSON dictionary or an empty dict on failure.
-    """
-    if isinstance(data_or_path, dict):
-        return data_or_path
-    elif isinstance(data_or_path, str):
-        try:
-            with open(data_or_path, 'r') as file:
-                return json.load(file)
-        except Exception as e:
-            print(f"❌ Error loading JSON file '{data_or_path}': {e}")
-    else:
-        print("❌ Invalid input: must be a filename (str) or a dictionary.")
-
-    return {}
+def get_json(filename):
+    try:
+        with open(filename, 'r') as file:
+            return json.load(file)
+    except Exception as e:
+        print(f"Error loading JSON file: {e}")
+        return {}
 
 
 # Function to load all CSV data
@@ -333,6 +324,12 @@
                 employment_score = 75 if premium_company else 65
 
         team_score += employment_score
+        factors += 1
+
+        # LinkedIn posts
+        linkedin_posts = founder.get('linkedin_posts_last_30d', 0)
+        posts_score = convert_to_score(linkedin_posts, 0, 20)
+        team_score += posts_score
         factors += 1
 
     # Avoid division by zero
@@ -500,7 +497,37 @@
     traction_score += engagement_score
     factors += 1
 
-    # Google trend score - higher importance
+    # Customer validation
+    validation = traction_data.get('customer_validation', {})
+
+    # Churn
+    churn = validation.get('churn', '')
+    churn_score = 50
+    if churn and vader.initialized:
+        # For churn, lower is better, so we invert the score
+        churn_score = 100 - (vader.sentiment(churn) * 100)
+    elif churn:
+        # Invert FinBERT score since lower churn is better
+        churn_score = 100 - (finbert_sentiment(churn) * 100)
+    traction_score += churn_score
+    factors += 1
+
+    # NPS (Net Promoter Score)
+    nps = validation.get('NPS', '')
+    nps_score = 50
+    if nps:
+        # Combine FinBERT and VADER for more robust analysis
+        finbert_score = finbert_sentiment(nps) * 100
+
+        if vader.initialized:
+            vader_score = vader.sentiment(nps) * 100
+            nps_score = (vader_score + finbert_score) / 2
+        else:
+            nps_score = finbert_score
+    traction_score += nps_score
+    factors += 1
+
+    # Google trend score
     trend_score = traction_data.get('google_trend_score', 0)
     trend_quality = 50
     if trend_score == 100:
@@ -702,15 +729,6 @@
 # 1. Adjust the weights in calculate_unicorn_score to better reflect the importance of each factor
 def calculate_unicorn_score(scores):
     weights = {
-<<<<<<< HEAD
-        'Team': 0.25,
-        'Market': 0.20,
-        'Product': 0.15,
-        'Traction': 0.15,
-        'Funding': 0.10,
-        'FinancialEfficiency': 0.10,
-        'Miscellaneous': 0.05
-=======
         'Team': 0.30,  # Increased from 0.25
         'Market': 0.20,  # Kept the same
         'Product': 0.18,  # Increased from 0.15
@@ -718,7 +736,6 @@
         'Funding': 0.08,  # Decreased from 0.10
         'Financial Efficiency': 0.07,  # Decreased from 0.10
         'Miscellaneous': 0.02  # Decreased from 0.05
->>>>>>> 2ce98111
     }
 
     weighted_sum = sum(scores[key] * weights[key] for key in weights)
@@ -742,7 +759,7 @@
     jsons = get_json(filename)
 
     # Print loaded data for debugging
-    print(jsons)
+    #print(jsons)
 
     # Calculate all metrics
     metrics = {
@@ -751,14 +768,13 @@
         "Product": evaluate_product(jsons, csvs),
         "Traction": evaluate_traction(jsons, csvs),
         "Funding": evaluate_funding(jsons, csvs),
-        "FinancialEfficiency": evaluate_financial_efficiency(jsons, csvs),
+        "Financial Efficiency": evaluate_financial_efficiency(jsons, csvs),
         "Miscellaneous": evaluate_miscellaneous(jsons, csvs)
     }
 
     # Calculate unicorn score
     metrics["UnicornScore"] = calculate_unicorn_score(metrics)
 
-    print(metrics)
     return metrics
 
 
